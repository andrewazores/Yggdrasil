/*
 * Copyright (c) 2015, FRC3161.
 * All rights reserved.
 *
 * Redistribution and use in source and binary forms, with or without modification,
 * are permitted provided that the following conditions are met:
 *
 *  Redistributions of source code must retain the above copyright notice, this
 *   list of conditions and the following disclaimer.
 *
 *  Redistributions in binary form must reproduce the above copyright notice, this
 *   list of conditions and the following disclaimer in the documentation and/or
 *   other materials provided with the distribution.
 *
 * THIS SOFTWARE IS PROVIDED BY THE COPYRIGHT HOLDERS AND CONTRIBUTORS "AS IS" AND
 * ANY EXPRESS OR IMPLIED WARRANTIES, INCLUDING, BUT NOT LIMITED TO, THE IMPLIED
 * WARRANTIES OF MERCHANTABILITY AND FITNESS FOR A PARTICULAR PURPOSE ARE
 * DISCLAIMED. IN NO EVENT SHALL THE COPYRIGHT HOLDER OR CONTRIBUTORS BE LIABLE FOR
 * ANY DIRECT, INDIRECT, INCIDENTAL, SPECIAL, EXEMPLARY, OR CONSEQUENTIAL DAMAGES
 * (INCLUDING, BUT NOT LIMITED TO, PROCUREMENT OF SUBSTITUTE GOODS OR SERVICES;
 * LOSS OF USE, DATA, OR PROFITS; OR BUSINESS INTERRUPTION) HOWEVER CAUSED AND ON
 * ANY THEORY OF LIABILITY, WHETHER IN CONTRACT, STRICT LIABILITY, OR TORT
 * (INCLUDING NEGLIGENCE OR OTHERWISE) ARISING IN ANY WAY OUT OF THE USE OF THIS
 * SOFTWARE, EVEN IF ADVISED OF THE POSSIBILITY OF SUCH DAMAGE.
 */

package ca.team3161.lib.robot.pid;

import edu.wpi.first.wpilibj.Encoder;
import edu.wpi.first.wpilibj.SpeedController;

import java.util.Objects;

/**
 * A SpeedController implementation which treats its input and output values as proportions of PID velocity targets,
 * using an Encoder to measure the rotational rate of the associated SpeedController (ex Talon, Victor, Jaguar).
 * Intended usage is to call {@link ca.team3161.lib.robot.pid.VelocityController#set(double)} whenever the target
 * value changes OR a PID loop iteration is desired. {@link ca.team3161.lib.robot.pid.VelocityController#pid(float)}
 * will only return the adjusted value for the next PID iteration; this value represents an actual motor output value,
 * but is not automatically applied to the backing SpeedController instance.
 */
public class VelocityController extends SimplePID implements SpeedController {

    protected final SpeedController speedController;
    protected float maxRotationalRate = 0;
    protected float target = 0;
    protected final float maxIntegralError;
    protected final float deadband;

    /**
     * Construct a new VelocityController instance.
     * @param speedController a backing SpeedController (ex physical Jaguar, Talon, Victor).
     * @param encoder an Encoder which measures the output of the associated physical SpeedController.
     * @param maxRotationalRate the maximum rotational rate as reported by the Encoder.
     * @param kP the Proportional PID constant.
     * @param kI the Integral PID constant.
     * @param kD the Derivative PID constant.
     * @param maxIntegralError limit constant for the integral error.
     * @param deadband if the absolute value of the deadband falls within this range, output 0.
     */
    public VelocityController(final SpeedController speedController, final Encoder encoder, final float maxRotationalRate,
                              final float kP, final float kI, final float kD, final float maxIntegralError, final float deadband) {
        this(speedController, new EncoderPidSrc(encoder), maxRotationalRate, kP, kI, kD, maxIntegralError, deadband);
    }

    /**
     * Construct a new VelocityController instance.
     * @param speedController a backing SpeedController (ex physical Jaguar, Talon, Victor).
     * @param encoderPidSrc an EncoderPidSrc which measures the output of the associated physical SpeedController.
     * @param maxRotationalRate the maximum rotational rate as reported by the Encoder.
     * @param kP the Proportional PID constant.
     * @param kI the Integral PID constant.
     * @param kD the Derivative PID constant.
     * @param maxIntegralError limit constant for the integral error.
     * @param deadband if the absolute value of the deadband falls within this range, output 0.
     */
    public VelocityController(final SpeedController speedController, final EncoderPidSrc encoderPidSrc, final float maxRotationalRate,
                              final float kP, final float kI, final float kD, final float maxIntegralError, final float deadband) {
        super(encoderPidSrc, -1, -1, null, kP, kI, kD);
        Objects.requireNonNull(speedController);
        Objects.requireNonNull(encoderPidSrc);
        this.maxRotationalRate = maxRotationalRate;
        this.speedController = speedController;
        this.maxIntegralError = maxIntegralError;
        this.deadband = deadband;
    }

    /**
     * Get the target rotational rate proportion which this VelocityController is set to.
     * @return the proportional rotational rate target.
     */
    @Override
    public double get() {
        return target;
    }

    /**
     * Set the target rotational rate of this VelocityController.
     * This method should be called very frequently, as the PID loop only iterates when this method
     * or {@link ca.team3161.lib.robot.pid.VelocityController#set(double)} is called.
     * @param v target value.
     * @param b syncgroup.
     */
    @Override
    public void set(final double v, final byte b) {
        this.target = (float) v;
        speedController.set(pid(target * maxRotationalRate), b);
    }

    public double getRate() {
        return ((EncoderPidSrc) source).getRate();
    }

    /**
     * Set the target rotational rate of this VelocityController.
     * This method should be called very frequently, as the PID loop only iterates when this method
     * or {@link ca.team3161.lib.robot.pid.VelocityController#set(double, byte)} is called.
     * @param v target value.
     */
    @Override
    public void set(final double v) {
        this.target = (float) v;
        speedController.set(pid(target * maxRotationalRate));
    }

    /**
     * Disable this VelocityController.
     */
    @Override
    public void disable() {
        speedController.disable();
    }

    /**
     * Used with WPILib PIDControllers.
     * @param v pid value.
     */
    @Override
    public void pidWrite(final double v) {
        speedController.pidWrite(v);
    }

    public SpeedController getSpeedController() {
        return speedController;
    }

    @Override
    public float pid(final float target) {
        float kErr;
        float pOut;
        float iOut;
        float dOut;
        float output;

<<<<<<< HEAD
        kErr = (target - ((EncoderPidSrc)source).getRate());
=======
        kErr = (target - ((EncoderPidSrc) source).getRate());
>>>>>>> 1d7cc567

        deltaError = prevError - kErr;
        prevError = kErr;
        integralError += kErr;

        if (integralError > maxIntegralError) {
            integralError = maxIntegralError;
        } else if (integralError < -maxIntegralError) {
            integralError = -maxIntegralError;
        }

        if (Math.abs(target) <= deadband) {
            integralError = 0;
        }

        pOut = kErr * kP;
        iOut = integralError * kI;
        dOut = deltaError * kD;

        if (iOut > 1.0f) {
            iOut = 1.0f;
        }

        output = (pOut + iOut + dOut);

        if (output > 1.0f) {
            return 1.0f;
        }
        if (output < -1.0f) {
            return -1.0f;
        }
        return output;
    }
}<|MERGE_RESOLUTION|>--- conflicted
+++ resolved
@@ -152,11 +152,7 @@
         float dOut;
         float output;
 
-<<<<<<< HEAD
-        kErr = (target - ((EncoderPidSrc)source).getRate());
-=======
         kErr = (target - ((EncoderPidSrc) source).getRate());
->>>>>>> 1d7cc567
 
         deltaError = prevError - kErr;
         prevError = kErr;
